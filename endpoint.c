#include <syslog.h>
#include <errno.h>
#include <fcntl.h>
#include <string.h>
#include <stdint.h>
#include <sys/select.h>
#include <assert.h>
#include <ifaddrs.h>

#include "endpoint.h"

int filter_len(const uint32_t * const filter)
{
  int i = 0;
  while(filter[i] != CSC_FILTER_TERMINATION)
    i++;

  return i;
}

int filter_id(const uint32_t * const filter, const uint32_t id)
{
  int i = 0;
  while (filter[i] != CSC_FILTER_TERMINATION)
  {
    if (filter[i] == id)
      return i;

    i++;
  }

  return -1;
}

int ep_open_udp(const p_endpoint_t endpoint, const char * const name, const char * const local_ip, const uint16_t local_port,
  const char * const remote_ip, const uint16_t remote_port, const float sleep_interval, const float sleep_heartbeat_interval,
  filter_type_t filter_type, const uint32_t * const filter, broadcast_type_t broadcast_type)
{
  syslog(LOG_INFO,
    "Opening MAVLink UDP endpoint: name \"%s\", local %s:%u, remote %s:%u, sleep interval %f, heartbeat interval %f, "
    "filter %s, filter size %i, broadcast type %u",
    name, (local_ip) ? local_ip : "ANY", local_port, (remote_ip) ? remote_ip : "UNKNOWN", remote_port, sleep_interval,
    sleep_heartbeat_interval, (filter_type == FT_DROP) ? "DROP" : "ACCEPT", (filter) ? filter_len(filter) : 0,
    broadcast_type);

  // Reset the endpoint struct
  memset(endpoint, 0, sizeof(endpoint_t));

  // Allocate memory for the endpoint name
  endpoint->name = (char *)malloc(strlen(name) + 1);

  // Check if the memory was allocated
  if (!endpoint->name)
  {
    syslog(LOG_ERR, "Failed to allocate memory for an endpoint name: \"%s\"", strerror(errno));

    return -1;
  }

  // Copy the endpoint name
  strcpy(endpoint->name, name);

  endpoint->filter_type = filter_type;

  // Filter is set
  if (filter)
  {
    // Calculate a source filter size
    size_t filter_size = (filter_len(filter) + 1) * sizeof(uint32_t);

    endpoint->filter = (uint32_t *)malloc(filter_size);

    // Memory allocation has failed
    if (!filter_size)
    {
      syslog(LOG_ERR, "Failed to allocate memory for a filter: \"%s\"", strerror(errno));

      free(endpoint->name);

      return -1;
    }

    // Copy the source filter to the target filter
    memcpy(endpoint->filter, filter, filter_size);
  }

  // Create an UDP socket
  endpoint->fd = socket(PF_INET, SOCK_DGRAM, IPPROTO_UDP);

  if (endpoint->fd < 0)
  {
    syslog(LOG_ERR, "Failed to create a new socket: \"%s\"", strerror(errno));

    free(endpoint->name);

    free(endpoint->filter);

    return -1;
  }

  struct sockaddr_in addr;

  // Reset the address struct
  memset(&addr, 0, sizeof(addr));

  // IP
  addr.sin_family = AF_INET;

  // Local IP is povided
  if (local_ip)
  {
    // Convert string to the IP address
    if (!inet_aton(local_ip, &addr.sin_addr))
    {
      syslog(LOG_ERR, "Invalid remote IP address: \"%s\"", local_ip);

      close(endpoint->fd);

      free(endpoint->name);

      free(endpoint->filter);

      return -1;
    }
  }
  else
    addr.sin_addr.s_addr = INADDR_ANY;  // Bind on all interfaces

  // Convert port to the network byte order
  addr.sin_port = htons(local_port);

  // Bind UDP socket to the local address
  if (bind(endpoint->fd, (struct sockaddr *)&addr, sizeof(addr)) == -1)
  {
    syslog(LOG_ERR, "Failed to bind the network address: \"%s\"", strerror(errno));

    close(endpoint->fd);

    free(endpoint->name);

    free(endpoint->filter);

    return -1;
  }

  // Set UDP socket to the non-blocking mode (to work with select)
  if (fcntl(endpoint->fd, F_SETFL, O_NONBLOCK | O_ASYNC) < 0)
  {
    syslog(LOG_ERR, "Failed to set non-blocking mode on the socket: \"%s\"", strerror(errno));

    close(endpoint->fd);

    free(endpoint->name);

    free(endpoint->filter);

    return -1;
  }

  endpoint->sleep_interval = sleep_interval;
  // If endpoint sleep interval is set, the endpoint starts sleeping
  endpoint->sleep_mode = sleep_interval > 0;

  endpoint->sleep_heartbeat_interval = sleep_heartbeat_interval;
  // 
  endpoint->first_heartbeat = true;
  
  // Reset a remote address for the endpoint
  memset(&endpoint->remote_address, 0, sizeof(endpoint->remote_address));

  // IP
  endpoint->remote_address.sin_family = AF_INET;

  // A remote address is presented
  if (remote_ip)
  {
    // Convert IP from the string to the IP address
    if (!inet_aton(remote_ip, &endpoint->remote_address.sin_addr))
    {
      syslog(LOG_ERR, "Invalid remote IP address: \"%s\"", remote_ip);

      close(endpoint->fd);

      free(endpoint->name);

      free(endpoint->filter);

      return -1;
    }

    // Convert port to the network byte order
    endpoint->remote_address.sin_port = htons(remote_port);

    // Broadcast endpoint
    if (broadcast_type != BT_DISABLED)
    {
      // Const true value for a SO_BROADCAST option
      int so_broadcast = true;

      // Enable broadcasting for the socket
      if (setsockopt(endpoint->fd, SOL_SOCKET, SO_BROADCAST, &so_broadcast, sizeof(so_broadcast)) < 0)
      {
        syslog(LOG_ERR, "Failed to set broadcast mode on the socket: \"%s\"", strerror(errno));

        close(endpoint->fd);

        free(endpoint->name);

        free(endpoint->filter);

        return -1;
      }
    }

    // GCS discovery broadcast will switch to normal endpoint on the first incoming message
    endpoint->fix_remote = broadcast_type != BT_DISCOVERY;
  }
  else
    endpoint->remote_address.sin_addr.s_addr = INADDR_NONE;  // No remote IP address presented

  return 0;
}

ec_increase_size_result_t ec_increase_size(const p_endpoints_collection_t collection)
{
  syslog(LOG_DEBUG, "Collection size increase requested");

  // Can't allocate more than a fixed number of MAVLink channels
  if (collection->size + 1 > MAVLINK_COMM_NUM_BUFFERS)
  {
    syslog(LOG_ERR, "No more MAVLink channels avalible");

    return EIS_LIMIT;
  }
  
  // Reallocate memory for the endpoints structs
  collection->endpoints = (p_endpoint_t)realloc(collection->endpoints, (collection->size + 1) * sizeof(endpoint_t));

  if (!collection->endpoints)
  {
    syslog(LOG_ERR, "Failed to reallocate memory for endpoints in the collection: \"%s\"", strerror(errno));

    return EIS_HEAP_ERROR;
  }

  // Increase the collection size
  collection->size++;

  syslog(LOG_DEBUG, "New collection size: %u", collection->size);

  return EIS_OK;
}

int ec_open_endpoint(const p_endpoints_collection_t collection, const char * const name, const char * const local_ip,
  const uint16_t local_port, const char * const remote_ip, const uint16_t remote_port, const float sleep_interval,
  const float sleep_heartbeat_interval, const filter_type_t filter_type, const uint32_t * const filter,
  broadcast_type_t broadcast_type)
{
  // Increase the endpoints collection
  switch (ec_increase_size(collection))
  {
    // No more MAVLink channels are availible
    case EIS_LIMIT:
      return ECCE_FULL;
    // Failed to reallocate memory
    case EIS_HEAP_ERROR:
      return ECCE_RESIZE_ERROR;
    default:
      break;
  }

  // Calculate the last index
  unsigned int last_index = collection->size - 1;

  syslog(LOG_DEBUG, "Using endpoint at the memory block: %i", last_index);

  int result;

  // Error opening a new endpoint
  if ((result = ep_open_udp(collection->endpoints + last_index, name, local_ip, local_port, remote_ip, remote_port,
    sleep_interval, sleep_heartbeat_interval, filter_type, filter, broadcast_type)) < 0)
    return ECCE_OPEN_FAILED;

  return result;
}

int ec_stamp_all(const p_endpoints_collection_t collection)
{
  int i;

  // Stamp monotonic clock value for endpoints
  for (i = 0; i < collection->size; i++)
    if (ep_stamp(collection->endpoints + i) < 0)
      return -1;

  return 0;
}

void ec_free_all(const p_endpoints_collection_t collection)
{
  int i;

  for (i = 0; i < collection->size; i++)
  {
    // Close endpoint
    ep_free_udp(collection->endpoints + i);

    // Reset the MAVLink channel
    mavlink_reset_channel_status(i);
  }
}

int ec_fd_max(const p_endpoints_collection_t collection)
{
  int fd = -1;

  // Find file descriptor with the max number in the used memory blocks
  for (int i = 0; i < collection->size; i++)
    if (fd < collection->endpoints[i].fd)
      fd = collection->endpoints[i].fd;

  if (fd < 0)
    syslog(LOG_DEBUG, "No used memory blocks in the endpoints collection!");

  return fd;
}

void ec_get_fds(const p_endpoints_collection_t collection, fd_set * const read_fds)
{
  FD_ZERO(read_fds);

  // Build select file descriptors set from the file descriptors in the used memory blocks
  for (int i = 0; i < collection->size; i++)
      FD_SET(collection->endpoints[i].fd, read_fds);
}

int ec_sendto(const p_endpoints_collection_t collection, const int sender_index, const mavlink_message_t * const message)
{
  // Send buffer (to store parsed MAVLink message)
  static uint8_t message_buf[MAVLINK_MAX_PACKET_LEN];
  // Convert message to the binary format
  unsigned int message_length = mavlink_msg_to_send_buffer(message_buf, message);

  // Check if the binary message size is correct
  if (message_length > MAVLINK_MAX_PACKET_LEN)
  {
    syslog(LOG_CRIT, "MAVLink message is bigger than buffer size!");

    return ECSR_INV_LEN;
  }

<<<<<<< HEAD
  for (int i = 0; i < collection->size; i++)
=======
  // If the MAVLink ID table enabled
  if (collection->id_table_enabled)
  {
    // Retrieve the message description by ID
    const mavlink_msg_entry_t *message_entry = mavlink_get_msg_entry(message->msgid);

    // If massage description found and the message has a target system ID
    if (message_entry && (message_entry->flags && MAV_MSG_ENTRY_FLAG_HAVE_TARGET_SYSTEM))
    {
      // Extract the target system ID from the payload and get an endpoint ID from the MAVLink ID table
      uint8_t endpoint_id = collection->id_table[*(uint8_t *)(message->payload64 + message_entry->target_system_ofs)];

      // Endpoint is not set
      // HINT: 0 (broadcast) MAVLink ID is always EC_IT_NOT_SET
      if (endpoint_id != EC_IT_NOT_SET)
      {
        // Target MAVLink ID is in the sender endpoint
        if (endpoint_id == sender_index)
          // Ignore the message
          return ECSR_OK;
        
        // Send the data to the target remote endpoint
        if (sendto(collection->endpoints[endpoint_id].fd, message_buf, message_length, 0,
          (struct sockaddr *)&collection->endpoints[endpoint_id].remote_address, sizeof(struct sockaddr_in)) < 0)
        {
          syslog(LOG_ERR, "Failed to send data to the target endpoint %s: \"%s\"\n", collection->endpoints[endpoint_id].name,
            strerror(errno));

          return ECSR_SEND_FAILED;
        }

        // No need to send data to other endpoints
        return ECSR_OK;
      }
    }
  }

  for (int i = 0; i < MAVLINK_COMM_NUM_BUFFERS; i++)
>>>>>>> 5b97fd71
  {
    // For every endpoint in the used memory block that is not a sender and has the remote address
    if ((i != sender_index) && (collection->endpoints[i].remote_address.sin_addr.s_addr != INADDR_NONE))
    {
      struct timespec current_time;

      if (clock_gettime(CLOCK_MONOTONIC, &current_time) < 0)
      {
        syslog(LOG_ERR, "Failed to get current clock value: \"%s\"", strerror(errno));
        
        return ECSR_TIME_ERROR;
      }

      // Sleep mode is enabled
      if (collection->endpoints[i].sleep_interval > 0)
      {
        // Endpoint is not sleeping and there is no activity on the endpoint for enought time
        if ((!collection->endpoints[i].sleep_mode) &&
          (timespec_passed(&current_time, &collection->endpoints[i].last_activity) > collection->endpoints[i].sleep_interval))
        {
          syslog(LOG_INFO, "Endpoint \"%s\" (#%i) is now sleeping", collection->endpoints[i].name, i);

          // Sleep mode is now sleeping
          collection->endpoints[i].sleep_mode = true;
        }

        // Endpoint is sleeping
        if (collection->endpoints[i].sleep_mode)
        {
          // Incoming message is HEARTBEAT
          if (message->msgid == MAVLINK_MSG_ID_HEARTBEAT)
          {
            if ((collection->endpoints[i].sleep_heartbeat_interval > 0) && (!collection->endpoints[i].first_heartbeat)
              && (timespec_passed(&current_time, &collection->endpoints[i].last_heartbeat) <=
              collection->endpoints[i].sleep_heartbeat_interval))
            {
              syslog(LOG_DEBUG, "Endpoint %s HEARTBEAT drop due to sleep heartbeat interval", collection->endpoints[i].name);

              // Do not send an incoming message to this endpoint
              continue;
            }
          }
          // Incoming message is not HEARTBEAT
          else
            // Do not send an incoming message to this endpoint
            continue;
        }
      }

      // Incoming message is HEARTBEAT
      if (message->msgid == MAVLINK_MSG_ID_HEARTBEAT)
      {
        // Update timestamp
        collection->endpoints[i].last_heartbeat = current_time;

        collection->endpoints[i].first_heartbeat = false;
      }

<<<<<<< HEAD
      static int msgid_index;

      // If filter is set for the endpoint
      if (collection->endpoints[i].filter)
      {
        // Find a message ID in the filter
        msgid_index = filter_id(collection->endpoints[i].filter, message->msgid);

        // If it is an ACCEPT filter and the message is not found, if it is a DROP filter and the message is found
        if (((collection->endpoints[i].filter_type == FT_ACCEPT) && (msgid_index < 0)) ||
            ((collection->endpoints[i].filter_type == FT_DROP) && (msgid_index >= 0)))
          // Do not send an incoming message to this endpoint
          continue;
      }
=======
      // Find a message ID in the filter
      int msgid_index = filter_id(collection->endpoints[i].filter, message->msgid);

      // If it is an ACCEPT filter and the message is not found, if it is a DROP filter and the message is found
      if (((collection->endpoints[i].filter_type == FT_ACCEPT) && (msgid_index < 0)) ||
          ((collection->endpoints[i].filter_type == FT_DROP) && (msgid_index >= 0)))
        // Do not send an incoming message to this endpoint
        continue;
>>>>>>> 5b97fd71

      // Send the data to the remote address
      if (sendto(collection->endpoints[i].fd, message_buf, message_length, 0,
        (struct sockaddr *)&collection->endpoints[i].remote_address, sizeof(struct sockaddr_in)) < 0)
      {
        syslog(LOG_ERR, "Failed to send data to endpoint %s: \"%s\"\n", collection->endpoints[i].name, strerror(errno));

        return ECSR_SEND_FAILED;
      }
    }
  }

  return ECSR_OK;
}

ec_process_result_t ec_select(const p_endpoints_collection_t collection, const int fd_max, const sigset_t * const orig_mask)
{
  // Read fd set for select
  static fd_set read_fds;

  // Data read buffer
  static uint8_t read_buf[READ_BUF_SIZE];

  // Get FD set mask for the collection
  ec_get_fds(collection, &read_fds);

  // Wait for data at any fd and process SIGINT and SIGTERM
  int select_fds_num = pselect(fd_max + 1, &read_fds, NULL, NULL, NULL, orig_mask);

  // select returned an error
  if (select_fds_num < 0)
  {
    // Ignore signal interrupt
    if (errno != EINTR)
      syslog(LOG_ERR, "select call failed: %s", strerror(errno));
    return ECEC_SELECT_FAILED;
  }

  // Read data counter
  ssize_t data_read;

  socklen_t addr_len;
  
  int send_all_result;

  // MAVLink message buffer
  static mavlink_message_t message;
  // MAVLink message parsing status
  mavlink_status_t status;

  // For every memory block in the collection
<<<<<<< HEAD
  for (endpoint_index = 0; endpoint_index < collection->size; endpoint_index++)
=======
  for (int endpoint_index = 0; endpoint_index < MAVLINK_COMM_NUM_BUFFERS; endpoint_index++)
>>>>>>> 5b97fd71
  {
    // If the endpoint is the source of the data
    if (FD_ISSET(collection->endpoints[endpoint_index].fd, &read_fds))
    {
      // If remote address is fixed
      if (collection->endpoints[endpoint_index].fix_remote)
        // Read the data from the broadcast endpoint (no sender address is needed)
        data_read = read(collection->endpoints[endpoint_index].fd, &read_buf, sizeof(read_buf));
      else  // We need to retrieve the sender name for the non-brodcast endpoint
      {
        // Set the address length
        addr_len = sizeof(struct sockaddr_in);

        // Retrieve the data and the sender information, save the sender information in the endpoint
        data_read = recvfrom(collection->endpoints[endpoint_index].fd, &read_buf, sizeof(read_buf), 0,
                              (struct sockaddr *)&(collection->endpoints[endpoint_index].remote_address), &addr_len);

        // It's a strange situation
        assert(addr_len == sizeof(struct sockaddr_in));
      }

      // For every byte in the new data
      for (int i = 0; i < data_read; i++)
      {
        // Parse using MAVLink
        if (mavlink_parse_char(endpoint_index, read_buf[i], &message, &status))
        {
          if (collection->endpoints[endpoint_index].sleep_mode)
          {
            syslog(LOG_INFO, "Endpoint \"%s\" is now awake", collection->endpoints[endpoint_index].name);
            
            collection->endpoints[endpoint_index].sleep_mode = false;
          }

          // MAVLink ID table enabled (broadcast ID check added in case the MAVLink message is malformed)
          if (collection->id_table_enabled && message.sysid)
          {
            // Source MAVLink ID endpoint is unknown
            if (collection->id_table[message.sysid] == EC_IT_NOT_SET)
            {
              // Learn the source MAVLink endpoint
              collection->id_table[message.sysid] = endpoint_index;

              syslog(LOG_INFO, "MAVLink ID %u found in the endpoint \"%s\"", message.sysid,
                collection->endpoints[endpoint_index].name);
            }
            // Duplicate MAVLink ID detected in the other endpoint
            else if (collection->id_table[message.sysid] != endpoint_index)
              syslog(LOG_ERR, "Duplicate MAVLink ID %u detected in the endpoint \"%s\" (origionally from \"%s\")", message.sysid,
                collection->endpoints[endpoint_index].name, collection->endpoints[collection->id_table[message.sysid]].name);
          }

          // Send the data to every endpoint except the sender
          send_all_result = ec_sendto(collection, endpoint_index, &message);

          if ((send_all_result < 0) && (send_all_result != ECSR_SEND_FAILED))
            return ECEC_SEND_FAILED;

          if (ep_stamp(&collection->endpoints[endpoint_index]) < 0)
          {
            syslog(LOG_ERR, "Failed to stamp monotonic clock value to the endpoint!");

            return ECEC_STAMP_FAILED;
          }
        }
      }
    }
  }

  return ECEC_OK;
}

void ec_free(const p_endpoints_collection_t collection)
{
  // Free all the endpoints
  ec_free_all(collection);

  // Free the collection buffer
  free(collection->endpoints);
  collection->endpoints = NULL;
}<|MERGE_RESOLUTION|>--- conflicted
+++ resolved
@@ -6,6 +6,7 @@
 #include <sys/select.h>
 #include <assert.h>
 #include <ifaddrs.h>
+#include <limits.h>
 
 #include "endpoint.h"
 
@@ -217,6 +218,34 @@
   }
   else
     endpoint->remote_address.sin_addr.s_addr = INADDR_NONE;  // No remote IP address presented
+
+  return 0;
+}
+
+int ec_id_table_control(const p_endpoints_collection_t collection, const bool id_table_enabled)
+{
+  // MAVLink ID table enable request and MAVLink ID table is not enabled yet
+  if (id_table_enabled && !collection->id_table)
+  {
+    // Allocate memory for the MAVLink ID tabke
+    collection->id_table = (uint8_t *)malloc(sizeof(uint8_t) * UCHAR_MAX);
+
+    if (!collection->id_table)
+    {
+      syslog(LOG_ERR, "Failed to allocate memory for MAVLink ID table in the collection: \"%s\"", strerror(errno));
+
+      return -1;
+    }
+
+    // Reset endpoints collection ID table content
+    memset(collection->id_table, EC_IT_NOT_SET, sizeof(uint8_t) * UCHAR_MAX);
+  }
+  // MAVLink ID table disable request and MAVLink ID table is enabled
+  else if (!id_table_enabled && collection->id_table)
+  {
+    free(collection->id_table);
+    collection->id_table = NULL;
+  }
 
   return 0;
 }
@@ -349,11 +378,8 @@
     return ECSR_INV_LEN;
   }
 
-<<<<<<< HEAD
-  for (int i = 0; i < collection->size; i++)
-=======
   // If the MAVLink ID table enabled
-  if (collection->id_table_enabled)
+  if (collection->id_table)
   {
     // Retrieve the message description by ID
     const mavlink_msg_entry_t *message_entry = mavlink_get_msg_entry(message->msgid);
@@ -389,8 +415,7 @@
     }
   }
 
-  for (int i = 0; i < MAVLINK_COMM_NUM_BUFFERS; i++)
->>>>>>> 5b97fd71
+  for (int i = 0; i < collection->size; i++)
   {
     // For every endpoint in the used memory block that is not a sender and has the remote address
     if ((i != sender_index) && (collection->endpoints[i].remote_address.sin_addr.s_addr != INADDR_NONE))
@@ -449,14 +474,11 @@
         collection->endpoints[i].first_heartbeat = false;
       }
 
-<<<<<<< HEAD
-      static int msgid_index;
-
       // If filter is set for the endpoint
       if (collection->endpoints[i].filter)
       {
         // Find a message ID in the filter
-        msgid_index = filter_id(collection->endpoints[i].filter, message->msgid);
+        int msgid_index = filter_id(collection->endpoints[i].filter, message->msgid);
 
         // If it is an ACCEPT filter and the message is not found, if it is a DROP filter and the message is found
         if (((collection->endpoints[i].filter_type == FT_ACCEPT) && (msgid_index < 0)) ||
@@ -464,16 +486,6 @@
           // Do not send an incoming message to this endpoint
           continue;
       }
-=======
-      // Find a message ID in the filter
-      int msgid_index = filter_id(collection->endpoints[i].filter, message->msgid);
-
-      // If it is an ACCEPT filter and the message is not found, if it is a DROP filter and the message is found
-      if (((collection->endpoints[i].filter_type == FT_ACCEPT) && (msgid_index < 0)) ||
-          ((collection->endpoints[i].filter_type == FT_DROP) && (msgid_index >= 0)))
-        // Do not send an incoming message to this endpoint
-        continue;
->>>>>>> 5b97fd71
 
       // Send the data to the remote address
       if (sendto(collection->endpoints[i].fd, message_buf, message_length, 0,
@@ -525,11 +537,7 @@
   mavlink_status_t status;
 
   // For every memory block in the collection
-<<<<<<< HEAD
-  for (endpoint_index = 0; endpoint_index < collection->size; endpoint_index++)
-=======
-  for (int endpoint_index = 0; endpoint_index < MAVLINK_COMM_NUM_BUFFERS; endpoint_index++)
->>>>>>> 5b97fd71
+  for (int endpoint_index = 0; endpoint_index < collection->size; endpoint_index++)
   {
     // If the endpoint is the source of the data
     if (FD_ISSET(collection->endpoints[endpoint_index].fd, &read_fds))
@@ -565,7 +573,7 @@
           }
 
           // MAVLink ID table enabled (broadcast ID check added in case the MAVLink message is malformed)
-          if (collection->id_table_enabled && message.sysid)
+          if (collection->id_table && message.sysid)
           {
             // Source MAVLink ID endpoint is unknown
             if (collection->id_table[message.sysid] == EC_IT_NOT_SET)
@@ -604,6 +612,10 @@
 
 void ec_free(const p_endpoints_collection_t collection)
 {
+  // Free the collection MAVLink ID table
+  // HINT: MAVLink ID table disable command will do that
+  ec_id_table_control(collection, false);
+
   // Free all the endpoints
   ec_free_all(collection);
 
